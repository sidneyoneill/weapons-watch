import React, { useEffect, useState, useRef } from "react";
import Globe from "react-globe.gl";
import axios from "axios";
import ChartComponent from "./ChartComponent";
import * as THREE from 'three';

const GlobeComponent = ({ dataMode = 'total' }) => {
  // All state hooks need to be declared at the top level
  const [geoData, setGeoData] = useState(null);
  const [expenditureData, setExpenditureData] = useState({});
  const [gdpData, setGdpData] = useState({});
  const [loading, setLoading] = useState(true);
  const [error, setError] = useState(null);
  const [selectedYear, setSelectedYear] = useState(2000); // Default year
  const [maxExpenditure, setMaxExpenditure] = useState(1); // For scaling
  const [maxGdpPercentage, setMaxGdpPercentage] = useState(1); // For GDP percentage scaling
  const [selectedCountry, setSelectedCountry] = useState(null); // Track clicked country
  const [countryHistoryData, setCountryHistoryData] = useState([]); // Store historical data
  const [altitude, setAltitude] = useState(1.5); // Adjust zoom level
  // Fixed visualization settings that cannot be changed by user
  const [visualizationMode, setVisualizationMode] = useState('country-color'); // Changed to country-color mode
  const [showLabels, setShowLabels] = useState(false); // Toggle for country labels
  const [topCountries, setTopCountries] = useState([]);
  const [colorScheme, setColorScheme] = useState('orangeHeat'); // 'viridis', 'inferno', 'plasma', 'magma', 'greens', 'emerald'
  const [ringsData, setRingsData] = useState([]);
  const [pulsesData, setPulsesData] = useState([]);
  const [pointsData, setPointsData] = useState([]);
  const [dotSize, setDotSize] = useState(1.2); // Fixed default dot size
  const [arcsData, setArcsData] = useState([]);
  const [labelData, setLabelData] = useState([]);
  // New state for top trade relationships
  const [topTradeRelationships, setTopTradeRelationships] = useState([]);
  // State for trade relationships
  const [tradePartners, setTradePartners] = useState([]);
<<<<<<< HEAD
  // New state for trade view mode: 'all', 'import', 'export'
  const [tradeViewMode, setTradeViewMode] = useState('all');
=======
  // New state for country color data
  const [countryColors, setCountryColors] = useState({});
>>>>>>> 8a42b977
  
  // All refs after state hooks
  const globeRef = useRef();
  
  // Function to generate label data for specific countries or all if none specified
  const generateLabelData = (countryFilter = null) => {
    if (!geoData) return [];
    
    // Filter features based on country filter if provided
    const filteredFeatures = countryFilter 
      ? geoData.features.filter(feature => 
          feature.properties && 
          feature.properties.Country && 
          countryFilter.includes(feature.properties.Country)
        )
      : geoData.features.filter(feature => 
          feature.properties && 
          feature.properties.Country
        );
    
    return filteredFeatures
      .map(feature => {
        // Calculate centroid properly for each country
        let lat = 0, lng = 0;
        let coordinateCount = 0;
        
        try {
          if (!feature.geometry) return null;
          
          if (feature.geometry.type === "Polygon") {
            // Use the first polygon's coordinates
            const coordinates = feature.geometry.coordinates[0];
            coordinates.forEach(coord => {
              lng += coord[0];
              lat += coord[1];
              coordinateCount++;
            });
          } else if (feature.geometry.type === "MultiPolygon") {
            // Use the first polygon in the multipolygon
            const coordinates = feature.geometry.coordinates[0][0];
            coordinates.forEach(coord => {
              lng += coord[0];
              lat += coord[1];
              coordinateCount++;
            });
          }
          
          if (coordinateCount > 0) {
            lat = lat / coordinateCount;
            lng = lng / coordinateCount;
            
            if (isNaN(lat) || isNaN(lng)) {
              console.log(`Invalid calculated coordinates for ${feature.properties.Country}`);
              return null;
            }
          }
        } catch (error) {
          console.error(`Error calculating centroid for ${feature.properties.Country}:`, error);
          return null;
        }
        
        // Highlight selected country label if applicable
        const isSelected = selectedCountry === feature.properties.Country;
        
        return {
          lat: lat,
          lng: lng,
          text: feature.properties.Country,
          size: isSelected ? 0.8 : 0.5, // Make selected country label larger
          country: feature.properties.Country,
          color: isSelected ? '#ff7b00' : '#ffffff' // Highlight selected country
        };
      })
      .filter(label => label !== null);
  };

  // All useEffect hooks
  // Effect 1: Fetch geo and expenditure data
  useEffect(() => {
    setLoading(true);
    
    // Fetch geo data
    axios.get(`http://localhost:8000/geo_data`)
      .then((response) => {
        try {
          const parsedData = JSON.parse(response.data.data);
          setGeoData(parsedData);
          
          // Once geo data is loaded, fetch both expenditure datasets
          fetchExpenditureData('total');
          fetchExpenditureData('gdp');
        } catch (e) {
          console.error("Error parsing geo data:", e);
          setError("Failed to parse geo data");
          setLoading(false);
        }
      })
      .catch((error) => {
        console.error("Error fetching geo data:", error);
        setError("Failed to fetch geo data");
        setLoading(false);
      });
  }, []);

  // Effect 2: Initialize visualization once all data is loaded
  useEffect(() => {
    // Only proceed when both data and geo information are loaded
    if (!loading && geoData && Object.keys(expenditureData).length > 0) {
      console.log("All data loaded, initializing visualization");
      if (visualizationMode === 'country-color') {
        generateCountryColors();
      } else if (visualizationMode === 'dots') {
        generatePointsData();
      }
    }
  }, [loading, geoData, expenditureData, gdpData]);

  // Effect 3: Update data when year or dataMode changes
  useEffect(() => {
    if (!loading && geoData && Object.keys(expenditureData).length > 0) {
      console.log("Year or dataMode changed, updating visualization");
      if (visualizationMode === 'country-color') {
        generateCountryColors();
      } else if (visualizationMode === 'dots') {
        generatePointsData();
      } else if (visualizationMode === 'pulse' || visualizationMode === 'rings') {
        generateVisualizationData(visualizationMode);
      }
      
      // Clear arcs when year changes to avoid showing outdated connections
      setArcsData([]);
      
      // If a country is selected, also update its historical data
      if (selectedCountry) {
        const history = [];
        const dataSource = dataMode === 'gdp' ? gdpData : expenditureData;
        
        // Re-extract historical data for the selected country with the new dataMode
        Object.keys(dataSource).forEach((year) => {
          const yearData = dataSource[year];
          if (yearData[selectedCountry]) {
            history.push({
              Year: parseInt(year),
              Expenditure: yearData[selectedCountry],
            });
          }
        });
        
        // Sort by year
        history.sort((a, b) => a.Year - b.Year);
        setCountryHistoryData(history);
      }
    }
  }, [selectedYear, dataMode]);

  // Effect 4: Update label data when showLabels changes
  useEffect(() => {
    if (showLabels) {
      if (selectedCountry && arcsData.length > 0) {
        // If a country is selected, only show that country and trade partners
        const partnerCountries = arcsData.map(arc => arc.tradePartner);
        setLabelData(generateLabelData([selectedCountry, ...partnerCountries]));
      } else {
        // Otherwise show all countries
        setLabelData(generateLabelData());
      }
    } else {
      setLabelData([]);
    }
  }, [showLabels, selectedCountry, arcsData]);

  // Add resize handler to ensure proper sizing when window is resized
  useEffect(() => {
    const handleResize = () => {
      if (globeRef.current) {
        // Force the globe to update its dimensions
        globeRef.current.width = window.innerWidth;
        globeRef.current.height = window.innerHeight;
      }
    };

    window.addEventListener('resize', handleResize);
    // Initial call to set correct size
    handleResize();
    
    return () => window.removeEventListener('resize', handleResize);
  }, []);

  // Add force resize handler to ensure globe always takes full width
  useEffect(() => {
    const handleResize = () => {
      if (globeRef.current) {
        // Force the globe to update its dimensions
        const width = window.innerWidth;
        const height = window.innerHeight;
        globeRef.current.width = width;
        globeRef.current.height = height;
        // Force re-render by calling the component's internal resize
        if (globeRef.current._onResize) {
          globeRef.current._onResize(width, height);
        }
      }
    };

    // Apply immediately
    handleResize();
    
    // Add resize listener
    window.addEventListener('resize', handleResize);
    
    // Also set a periodic check to ensure it stays full width
    const intervalCheck = setInterval(handleResize, 1000);
    
    return () => {
      window.removeEventListener('resize', handleResize);
      clearInterval(intervalCheck);
    };
  }, []);

  // Effect to update arcs when tradeViewMode changes
  useEffect(() => {
    if (selectedCountry && tradePartners.length > 0) {
      updateTradeArcs();
    }
  }, [tradeViewMode]);

  // Fetch expenditure data for all countries
  const fetchExpenditureData = async (mode) => {
    try {
      const response = await axios.get(
        `http://localhost:8000/all_expenditures?mode=${mode}`
      );
      const data = response.data.time_series;
      console.log(`Received ${mode} expenditure data:`, data.length, "records");
      
      // Process data to organize by year and find max value
      const organizedData = {};
      let maxValue = 0;
      
      data.forEach((item) => {
        const { Country, Year, Expenditure } = item;
        if (!organizedData[Year]) {
          organizedData[Year] = {};
        }
        organizedData[Year][Country] = Expenditure;
        if (Expenditure > maxValue) {
          maxValue = Expenditure;
        }
      });

      if (mode === 'total') {
        setExpenditureData(organizedData);
        setMaxExpenditure(maxValue);
        
        // Find top countries by expenditure in the latest available year
        const latestYear = Math.max(...Object.keys(organizedData).map(Number));
        const latestYearData = organizedData[latestYear] || {};
        
        const topCountriesList = Object.entries(latestYearData)
          .sort(([, a], [, b]) => b - a)
          .slice(0, 10)
          .map(([country, value]) => ({ country, value }));
        
        setTopCountries(topCountriesList);
      } else {
        setGdpData(organizedData);
        setMaxGdpPercentage(maxValue);
      }
      
      setLoading(false);
      
      // Don't try to generate points here - we'll do it in the useEffect below
    } catch (error) {
      console.error(`Error fetching ${mode} expenditure data:`, error);
      setLoading(false);
    }
  };

  // NEW FUNCTION: Generate country colors based on military expenditure
  const generateCountryColors = () => {
    if (!geoData) {
      console.warn("Cannot generate country colors: geoData is null");
      return;
    }
    
    const dataSource = dataMode === 'gdp' ? gdpData : expenditureData;
    const currentYearData = dataSource[selectedYear] || {};
    
    console.log("Generating country colors for year:", selectedYear);
    console.log("Countries with data:", Object.keys(currentYearData).length);
    
    if (Object.keys(currentYearData).length === 0) {
      console.warn("No data available for selected year:", selectedYear);
      setCountryColors({});
      return;
    }
    
    const maxValue = dataMode === 'gdp' ? maxGdpPercentage : maxExpenditure;
    
    // Find all values for percentile calculations
    const allValues = [];
    geoData.features.forEach(feature => {
      if (!feature.properties || !feature.properties.Country) return;
      
      const countryName = feature.properties.Country;
      const value = currentYearData[countryName];
      
      if (value) {
        allValues.push(value);
      }
    });
    
    // Sort values for percentile calculations
    allValues.sort((a, b) => a - b);
    
    // Helper function to find percentile
    const getPercentile = (arr, p) => {
      const index = Math.floor(arr.length * p);
      return arr[index];
    };
    
    // Calculate percentile thresholds
    const p25 = getPercentile(allValues, 0.25);
    const p50 = getPercentile(allValues, 0.50);
    const p75 = getPercentile(allValues, 0.75);
    const p90 = getPercentile(allValues, 0.90);
    const p95 = getPercentile(allValues, 0.95);
    
    console.log("Value distribution:", {
      min: allValues[0],
      p25,
      p50,
      p75,
      p90,
      p95,
      max: allValues[allValues.length - 1]
    });
    
    // Create color mapping for each country
    const colors = {};
    
    geoData.features.forEach(feature => {
      if (!feature.properties || !feature.properties.Country) return;
      
      const countryName = feature.properties.Country;
      const value = currentYearData[countryName];
      
      if (!value) {
        // No data, use dark gray
        colors[countryName] = "#333333";
        return;
      }
      
      // Determine color category based on percentile
      let colorCategory;
      if (value >= p95) colorCategory = 5;       // Top 5% - darkest/most intense
      else if (value >= p90) colorCategory = 4;  // 90-95 percentile
      else if (value >= p75) colorCategory = 3;  // 75-90 percentile
      else if (value >= p50) colorCategory = 2;  // 50-75 percentile
      else if (value >= p25) colorCategory = 1;  // 25-50 percentile
      else colorCategory = 0;                    // Bottom 25% - lightest
      
      colors[countryName] = getCountryColorByCategory(colorCategory);
    });
    
    setCountryColors(colors);
  };

  // Generate points data for visualization on the globe
  const generatePointsData = () => {
    if (!geoData) {
      console.warn("Cannot generate points: geoData is null");
      return;
    }
    
    const dataSource = dataMode === 'gdp' ? gdpData : expenditureData;
    const currentYearData = dataSource[selectedYear] || {};
    
    console.log("Generating points for year:", selectedYear);
    console.log("Countries with data:", Object.keys(currentYearData).length);
    
    if (Object.keys(currentYearData).length === 0) {
      console.warn("No data available for selected year:", selectedYear);
      setPointsData([]);
      return;
    }
    
    const maxValue = dataMode === 'gdp' ? maxGdpPercentage : maxExpenditure;
    
    // Debug which features have geometry and properties
    const featuresWithProperties = geoData.features.filter(feature => 
      feature.properties && feature.properties.Country
    ).length;
    
    const featuresWithGeometry = geoData.features.filter(feature => 
      feature.geometry && 
      (feature.geometry.type === 'Polygon' || feature.geometry.type === 'MultiPolygon')
    ).length;
    
    console.log("Features with properties:", featuresWithProperties);
    console.log("Features with geometry:", featuresWithGeometry);
    
    // Find quartile values for better scaling
    const allValues = [];
    geoData.features.forEach(feature => {
      if (!feature.properties || !feature.properties.Country) return;
      
      const countryName = feature.properties.Country;
      const value = currentYearData[countryName];
      
      if (value) {
        allValues.push(value);
      }
    });
    
    // Sort values for percentile calculations
    allValues.sort((a, b) => a - b);
    
    // Helper function to find percentile
    const getPercentile = (arr, p) => {
      const index = Math.floor(arr.length * p);
      return arr[index];
    };
    
    // Calculate percentile thresholds
    const p25 = getPercentile(allValues, 0.25);
    const p50 = getPercentile(allValues, 0.50);
    const p75 = getPercentile(allValues, 0.75);
    const p90 = getPercentile(allValues, 0.90);
    const p95 = getPercentile(allValues, 0.95);
    
    console.log("Value distribution:", {
      min: allValues[0],
      p25,
      p50,
      p75,
      p90,
      p95,
      max: allValues[allValues.length - 1]
    });
    
    // Get country data with coordinates calculated from geometry
    const points = [];
    
    geoData.features.forEach(feature => {
      if (!feature.properties || !feature.properties.Country) return;
      
      const countryName = feature.properties.Country;
      let value = currentYearData[countryName];
      
      // Special case for United States to handle different naming conventions
      if (countryName === "United States" && !value) {
        value = currentYearData["United States of America"];
      } else if (countryName === "United States of America" && !value) {
        value = currentYearData["United States"];
      }
      
      if (!value || !feature.geometry) return;
      
      // Calculate centroid from geometry
      let lat = 0, lng = 0;
      let coordinateCount = 0;
      
      try {
        if (feature.geometry.type === "Polygon") {
          // Use the first polygon's coordinates
          const coordinates = feature.geometry.coordinates[0];
          coordinates.forEach(coord => {
            lng += coord[0];
            lat += coord[1];
            coordinateCount++;
          });
        } else if (feature.geometry.type === "MultiPolygon") {
          // Use the first polygon in the multipolygon
          const coordinates = feature.geometry.coordinates[0][0];
          coordinates.forEach(coord => {
            lng += coord[0];
            lat += coord[1];
            coordinateCount++;
          });
        }
        
        if (coordinateCount > 0) {
          lat = lat / coordinateCount;
          lng = lng / coordinateCount;
          
          if (isNaN(lat) || isNaN(lng)) {
            console.log(`Invalid calculated coordinates for ${countryName}`);
            return;
          }
          
          // DRAMATICALLY improved scaling to create more visible differences between countries
          // Use percentile-based sizing to make top countries stand out more dramatically
          let sizeScaleFactor;
          
          if (value >= p95) {
            // Top 5% countries - largest dots (3.5x - 5x base size)
            const topRatio = (value - p95) / (maxValue - p95); // Position within top 5%
            sizeScaleFactor = 3.5 + (topRatio * 1.5); // Scale from 3.5x to 5x
          } else if (value >= p90) {
            // 90-95 percentile - large dots (2.5x - 3.5x)
            const topRatio = (value - p90) / (p95 - p90);
            sizeScaleFactor = 2.5 + (topRatio * 1.0);
          } else if (value >= p75) {
            // 75-90 percentile - medium-large dots (1.5x - 2.5x)
            const topRatio = (value - p75) / (p90 - p75);
            sizeScaleFactor = 1.5 + (topRatio * 1.0);
          } else if (value >= p50) {
            // 50-75 percentile - medium dots (1.0x - 1.5x)
            const topRatio = (value - p50) / (p75 - p50);
            sizeScaleFactor = 1.0 + (topRatio * 0.5);
          } else if (value >= p25) {
            // 25-50 percentile - small-medium dots (0.6x - 1.0x)
            const topRatio = (value - p25) / (p50 - p25);
            sizeScaleFactor = 0.6 + (topRatio * 0.4);
          } else {
            // Bottom 25% - smallest dots (0.3x - 0.6x)
            const topRatio = value / p25;
            sizeScaleFactor = 0.3 + (topRatio * 0.3);
          }
          
          // Calculate final size with the dramatically improved scaling
          const size = sizeScaleFactor * dotSize;
          
          // Determine color category based on percentile too
          let colorCategory;
          if (value >= p90) colorCategory = 5;       // Top 10% - darkest/most intense
          else if (value >= p75) colorCategory = 4;  // 75-90 percentile
          else if (value >= p50) colorCategory = 3;  // 50-75 percentile
          else if (value >= p25) colorCategory = 2;  // 25-50 percentile
          else colorCategory = 1;                    // Bottom 25% - lightest
          
          const color = getDotColorByCategory(colorCategory);
          
          points.push({
            lat: lat,
            lng: lng,
            size: size,
            color: color,
            country: countryName,
            value: value,
            sizeCategory: colorCategory, // Store category for debugging
            percentile: value >= p95 ? "Top 5%" : 
                       value >= p90 ? "90-95%" : 
                       value >= p75 ? "75-90%" : 
                       value >= p50 ? "50-75%" :
                       value >= p25 ? "25-50%" : "Bottom 25%"
          });
        }
      } catch (error) {
        console.error(`Error calculating centroid for ${countryName}:`, error);
      }
    });
    
    console.log("Generated points:", points.length);
    
    // Sort points so that smaller dots are rendered first and larger dots on top
    points.sort((a, b) => a.size - b.size);
    
    setPointsData(points);
  };

  // Generate ring or pulse data
  const generateVisualizationData = (mode) => {
    if (!geoData) {
      console.warn("Cannot generate visualization: geoData is null");
      return;
    }
    
    const dataSource = dataMode === 'gdp' ? gdpData : expenditureData;
    const yearData = dataSource[selectedYear] || {};
    
    if (Object.keys(yearData).length === 0) {
      console.warn("No data available for selected year:", selectedYear);
      mode === 'pulse' ? setPulsesData([]) : setRingsData([]);
      return;
    }
    
    const maxValue = dataMode === 'gdp' ? maxGdpPercentage : maxExpenditure;
    
    // Get top countries for visualization
    const topCountriesWithCoordinates = [];
    
    // First collect all countries with data
    const countriesWithValues = Object.entries(yearData)
      .filter(([country, value]) => value > 0)
      .sort(([countryA, valueA], [countryB, valueB]) => valueB - valueA)
      .slice(0, 25); // Get top 25 to ensure we find at least 15 with valid coordinates
    
    // Now calculate coordinates for each country
    countriesWithValues.forEach(([country, value]) => {
      // Find country feature in geoData
      const feature = geoData.features.find(f => f.properties.Country === country);
      if (!feature || !feature.geometry) return;
      
      try {
        // Calculate centroid from geometry (same as in generatePointsData)
        let lat = 0, lng = 0;
        let coordinateCount = 0;
        
        if (feature.geometry.type === "Polygon") {
          // Use the first polygon's coordinates
          const coordinates = feature.geometry.coordinates[0];
          coordinates.forEach(coord => {
            lng += coord[0];
            lat += coord[1];
            coordinateCount++;
          });
        } else if (feature.geometry.type === "MultiPolygon") {
          // Use the first polygon in the multipolygon
          const coordinates = feature.geometry.coordinates[0][0];
          coordinates.forEach(coord => {
            lng += coord[0];
            lat += coord[1];
            coordinateCount++;
          });
        }
        
        if (coordinateCount > 0) {
          lat = lat / coordinateCount;
          lng = lng / coordinateCount;
          
          if (isNaN(lat) || isNaN(lng)) {
            console.log(`Invalid calculated coordinates for ${country}`);
            return;
          }
          
          const ratio = Math.min(value / maxValue, 1);
          
          // Apply enhanced, non-linear scaling for better visualization
          // Use power scaling for more pronounced differences
          const powerScale = Math.pow(ratio, 0.5);
          
          const color = getDotColor(ratio);
          
          topCountriesWithCoordinates.push({
            lat,
            lng,
            country,
            value,
            ratio: powerScale, // Use enhanced scaling
            color
          });
        }
      } catch (error) {
        console.error(`Error calculating centroid for ${country}:`, error);
      }
    });
    
    // Limit to top 15 for performance
    const topCountries = topCountriesWithCoordinates.slice(0, 15);
    
    console.log(`Generated ${mode} data for top countries:`, topCountries.length);
    
    if (mode === 'pulse') {
      setPulsesData(topCountries.map(country => ({
        lat: country.lat,
        lng: country.lng,
        color: country.color,
        maxR: 3 + 25 * country.ratio, // Increased range for more visibility
        propagationSpeed: 1.5,
        repeatPeriod: 1000 + 2000 * (1 - country.ratio) // Faster pulses for higher values
      })));
    } else if (mode === 'rings') {
      setRingsData(topCountries.map(country => ({
        lat: country.lat,
        lng: country.lng,
        label: country.country,
        altitude: 0,
        radius: 0.8 + 2.0 * country.ratio, // Increased scaling factor for more visible differences
        color: country.color,
        value: country.value
      })));
    }
  };

  // Get coordinates for a country by name
  const getCountryCoordinates = (countryName) => {
    if (!geoData) return null;
    
    const feature = geoData.features.find(f => 
      f.properties && f.properties.Country === countryName
    );
    
    if (!feature || !feature.geometry) return null;
    
    let lat = 0, lng = 0;
    let coordinateCount = 0;
    
    try {
      if (feature.geometry.type === "Polygon") {
        // Use the first polygon's coordinates
        const coordinates = feature.geometry.coordinates[0];
        coordinates.forEach(coord => {
          lng += coord[0];
          lat += coord[1];
          coordinateCount++;
        });
      } else if (feature.geometry.type === "MultiPolygon") {
        // Use the first polygon in the multipolygon
        const coordinates = feature.geometry.coordinates[0][0];
        coordinates.forEach(coord => {
          lng += coord[0];
          lat += coord[1];
          coordinateCount++;
        });
      }
      
      if (coordinateCount > 0) {
        lat = lat / coordinateCount;
        lng = lng / coordinateCount;
        
        if (isNaN(lat) || isNaN(lng)) {
          console.log(`Invalid calculated coordinates for ${countryName}`);
          return null;
        }
        
        return [lat, lng];
      }
    } catch (error) {
      console.error(`Error calculating centroid for ${countryName}:`, error);
    }
    
    return null;
  };

  // Handle country click to show history
  const handleCountryClick = async (country) => {
    const countryName = country.country || country.properties?.Country;
    if (!countryName) return;
    
    setSelectedCountry(countryName);
    console.log(`Country selected: ${countryName}`);

    // Center the globe view on the selected country
    if (globeRef.current) {
      let lat, lng;
      
      if (country.lat && country.lng) {
        lat = country.lat;
        lng = country.lng;
      } else if (country.properties?.centroid) {
        [lng, lat] = country.properties.centroid;
      }
      
      if (lat && lng) {
        globeRef.current.pointOfView({ lat, lng, altitude }, 1000);
      }
    }

    // Extract historical data for this country
    const history = [];
    const dataSource = dataMode === 'gdp' ? gdpData : expenditureData;
    
    // Go through all years in our data
    Object.keys(dataSource).forEach((year) => {
      const yearData = dataSource[year];
      if (yearData[countryName]) {
        history.push({
          Year: parseInt(year),
          Expenditure: yearData[countryName],
        });
      }
    });
    
    // Sort by year
    history.sort((a, b) => a.Year - b.Year);
    setCountryHistoryData(history);

    try {
      console.log(`Fetching trade partners for: ${countryName}`);
      const response = await axios.get(
        `http://localhost:8000/trade_partners/${encodeURIComponent(countryName)}`
      );
      
      console.log("API response:", response);
      
      // Check if the response has data
      if (!response.data || response.data.length === 0) {
        console.log(`No trade partner data returned for ${countryName}`);
        setArcsData([]);
        setTopTradeRelationships([]);
        return;
      }
      
      const tradeData = response.data;
      console.log(`Received ${tradeData.length} trade partners for ${countryName}`);
      
      // Process the trade relationships to get top 5
      const processedTradeData = tradeData
        .filter(partner => partner.country !== countryName) // Exclude self-references
        .sort((a, b) => b.value - a.value) // Sort by value (descending)
        .slice(0, 5); // Take top 5
      
      setTopTradeRelationships(processedTradeData);

      // Convert trade data into arc format
      const srcCoords = getCountryCoordinates(countryName);
      if (!srcCoords) {
        console.warn(`Could not find coordinates for source country: ${countryName}`);
        return;
      }

      // Try with both "United States" and "United States of America" for better matching
      const alternativeNames = {
        "United States": "United States of America",
        "United States of America": "United States",
        "USA": "United States",
        "Russia": "Soviet Union",
        "Soviet Union": "Russia"
      };

      // First set empty arcs to clear any existing ones
      setArcsData([]);
      
      // Then after a short delay, add the new arcs to create the animation effect
      setTimeout(() => {
        const newArcs = tradeData
          .filter(partner => partner.country !== countryName) // Exclude self-references
          .map(partner => {
            let targetCoords = getCountryCoordinates(partner.country);
            
            // If not found, try alternative name
            if (!targetCoords && alternativeNames[partner.country]) {
              console.log(`Trying alternative name: ${alternativeNames[partner.country]}`);
              targetCoords = getCountryCoordinates(alternativeNames[partner.country]);
            }
            
            if (!targetCoords) {
              console.warn(`Could not find coordinates for trade partner: ${partner.country}`);
              return null;
            }
            
            // Brighter orange color with higher base opacity
            const opacity = Math.min(0.5 + partner.value / 10000, 0.95);
            const lineColor = `rgba(249, 115, 22, ${opacity})`; // Brighter orange color
            
            return {
              startLat: srcCoords[0],
              startLng: srcCoords[1],
              endLat: targetCoords[0],
              endLng: targetCoords[1],
              color: lineColor,
              value: partner.value,
              tradePartner: partner.country,
              tradeValue: partner.value,
              tradeType: partner.type
            };
          })
          .filter(arc => arc !== null);

        console.log(`Generated ${newArcs.length} trade arcs for ${countryName}`);
        setArcsData(newArcs);
        
        // Update the labels to show only selected country and partners
        if (showLabels) {
          const partnerCountries = newArcs.map(arc => arc.tradePartner);
          const filteredLabelData = generateLabelData([countryName, ...partnerCountries]);
          setLabelData(filteredLabelData);
        }
      }, 100);
      
      // Animate to the selected country with a slightly higher altitude to see connections
      if (globeRef.current) {
        // Use srcCoords directly since we've already validated it exists
        globeRef.current.pointOfView({ 
          lat: srcCoords[0], 
          lng: srcCoords[1], 
          altitude: 2.2 
        }, 1000);
      }
    } catch (error) {
      console.error('Error fetching trade partners:', error);
      if (error.response) {
        console.error('API error response:', error.response.data);
      }
      setArcsData([]); // Clear previous arcs if there's an error
      setTopTradeRelationships([]); // Clear top trade relationships if there's an error
    }

    try {
      console.log(`Fetching trade partners for: ${countryName}`);
      const response = await axios.get(
        `http://localhost:8000/trade_partners/${encodeURIComponent(countryName)}`
      );
      
      console.log("API response:", response);
      
      // Check if the response has data
      if (!response.data || response.data.length === 0) {
        console.log(`No trade partner data returned for ${countryName}`);
        setArcsData([]);
        setTradePartners([]);
        return;
      }
      
      const tradeData = response.data;
      console.log(`Received ${tradeData.length} trade partners for ${countryName}`);
      
      // Process and organize the trade data by partner country
      const partnerMap = new Map();
      
      tradeData.forEach(partner => {
        if (partner.country === countryName) return; // Skip self-references
        
        if (!partnerMap.has(partner.country)) {
          partnerMap.set(partner.country, {
            country: partner.country,
            imports: 0,
            exports: 0,
            total: 0
          });
        }
        
        const currentData = partnerMap.get(partner.country);
        
        if (partner.type === 'import') {
          currentData.imports += partner.value;
        } else if (partner.type === 'export') {
          currentData.exports += partner.value;
        }
        
        currentData.total += partner.value;
        partnerMap.set(partner.country, currentData);
      });
      
      // Convert to array and sort by total trade value
      const processedTradeData = Array.from(partnerMap.values())
        .sort((a, b) => b.total - a.total)
        .slice(0, 5); // Take top 5
      
      setTradePartners(processedTradeData);

      // Convert trade data into arc format
      const srcCoords = getCountryCoordinates(countryName);
      if (!srcCoords) {
        console.warn(`Could not find coordinates for source country: ${countryName}`);
        return;
      }
      // Try with both "United States" and "United States of America" for better matching
      const alternativeNames = {
        "United States": "United States of America",
        "United States of America": "United States",
        "USA": "United States",
        "Russia": "Soviet Union",
        "Soviet Union": "Russia"
      };
      // First set empty arcs to clear any existing ones
      setArcsData([]);
      
      // Then after a short delay, add the new arcs to create the animation effect
      setTimeout(() => {
        const newArcs = tradeData
          .filter(partner => partner.country !== countryName) // Exclude self-references
          .map(partner => {
            let targetCoords = getCountryCoordinates(partner.country);
            
            // If not found, try alternative name
            if (!targetCoords && alternativeNames[partner.country]) {
              console.log(`Trying alternative name: ${alternativeNames[partner.country]}`);
              targetCoords = getCountryCoordinates(alternativeNames[partner.country]);
            }
            
            if (!targetCoords) {
              console.warn(`Could not find coordinates for trade partner: ${partner.country}`);
              return null;
            }
            
            // Brighter orange color with higher base opacity
            const opacity = Math.min(0.5 + partner.value / 10000, 0.95);
            const lineColor = `rgba(249, 115, 22, ${opacity})`; // Brighter orange color
            
            return {
              startLat: srcCoords[0],
              startLng: srcCoords[1],
              endLat: targetCoords[0],
              endLng: targetCoords[1],
              color: lineColor,
              value: partner.value,
              tradePartner: partner.country,
              tradeValue: partner.value,
              tradeType: partner.type
            };
          })
          .filter(arc => arc !== null);
        console.log(`Generated ${newArcs.length} trade arcs for ${countryName}`);
        setArcsData(newArcs);
        
        // Update the labels to show only selected country and partners
        if (showLabels) {
          const partnerCountries = newArcs.map(arc => arc.tradePartner);
          const filteredLabelData = generateLabelData([countryName, ...partnerCountries]);
          setLabelData(filteredLabelData);
        }
      }, 100);
      
      // Animate to the selected country with a slightly higher altitude to see connections
      if (globeRef.current) {
        // Use srcCoords directly since we've already validated it exists
        globeRef.current.pointOfView({ 
          lat: srcCoords[0], 
          lng: srcCoords[1], 
          altitude: 2.2 
        }, 1000);
      }
    } catch (error) {
      console.error('Error fetching trade partners:', error);
      if (error.response) {
        console.error('API error response:', error.response.data);
      }
      setArcsData([]); // Clear previous arcs if there's an error
      setTradePartners([]); // Clear trade partners if there's an error
    }
  };

  // Function to update trade arcs based on the trade view mode
  const updateTradeArcs = () => {
    const srcCoords = getCountryCoordinates(selectedCountry);
    if (!srcCoords) return;
    
    // First set empty arcs to clear any existing ones
    setArcsData([]);
    
    // Get all trade data for the country
    axios.get(`http://localhost:8000/trade_partners/${encodeURIComponent(selectedCountry)}`)
      .then(response => {
        if (!response.data || response.data.length === 0) return;
        
        const tradeData = response.data;
        
        // Filter based on tradeViewMode
        const filteredTradeData = tradeData.filter(partner => {
          if (tradeViewMode === 'all') return true;
          return partner.type === tradeViewMode;
        });
        
        // Process and create arcs with a short delay for animation effect
        setTimeout(() => {
          const alternativeNames = {
            "United States": "United States of America",
            "United States of America": "United States",
            "USA": "United States",
            "Russia": "Soviet Union",
            "Soviet Union": "Russia"
          };
          
          const newArcs = filteredTradeData
            .filter(partner => partner.country !== selectedCountry) // Exclude self-references
            .map(partner => {
              let targetCoords = getCountryCoordinates(partner.country);
              
              // If not found, try alternative name
              if (!targetCoords && alternativeNames[partner.country]) {
                targetCoords = getCountryCoordinates(alternativeNames[partner.country]);
              }
              
              if (!targetCoords) return null;
              
              // Colors based on trade type - blue for imports, orange for exports
              const baseColor = partner.type === 'import' ? '#3b82f6' : '#ea580c';
              const opacity = Math.min(0.5 + partner.value / 10000, 0.95);
              const lineColor = `${baseColor}${Math.floor(opacity * 255).toString(16).padStart(2, '0')}`;
              
              return {
                startLat: srcCoords[0],
                startLng: srcCoords[1],
                endLat: targetCoords[0],
                endLng: targetCoords[1],
                color: lineColor,
                value: partner.value,
                tradePartner: partner.country,
                tradeValue: partner.value,
                tradeType: partner.type
              };
            })
            .filter(arc => arc !== null);
            
          setArcsData(newArcs);
          
          // Update the labels to show only selected country and partners
          if (showLabels) {
            const partnerCountries = newArcs.map(arc => arc.tradePartner);
            const filteredLabelData = generateLabelData([selectedCountry, ...partnerCountries]);
            setLabelData(filteredLabelData);
          }
        }, 100);
      })
      .catch(error => {
        console.error('Error fetching trade partners:', error);
      });
  };

  // Close the history panel and clear arcs
  const closeHistoryPanel = () => {
    setSelectedCountry(null);
    setCountryHistoryData([]);
    setArcsData([]); // Clear arc data when closing the panel
    setTopTradeRelationships([]); // Clear trade relationships when closing the panel
    setTradePartners([]); // Clear trade relationships when closing the panel
    
    // Restore all country labels when closing history panel
    if (showLabels) {
      setLabelData(generateLabelData());
    }
  };

  // Define color schemes - adding an orange-focused scheme for requested colors
  const colorSchemes = {
    orangeHeat: ["#ffedd5", "#fed7aa", "#fb923c", "#ea580c", "#9a3412", "#7c2d12"], // Light to dark orange
    viridis: ["#440154", "#414487", "#2a788e", "#22a884", "#7ad151", "#fde725"], // Purple to Yellow
    inferno: ["#000004", "#420a68", "#932667", "#dd513a", "#fca50a", "#fcffa4"], // Black to Yellow
    plasma: ["#0d0887", "#5c01a6", "#9c179e", "#ed7953", "#fdb42f", "#f0f921"], // Indigo to Yellow
    magma: ["#000004", "#3b0f70", "#8c2981", "#de4968", "#fe9f6d", "#fcffa4"], // Black to Light Yellow
    greens: ["#00441b", "#006d2c", "#238b45", "#41ab5d", "#78c679", "#c7e9c0"], // Dark Green to Light Green
    emerald: ["#005f73", "#0a9396", "#94d2bd", "#e9d8a6", "#ee9b00", "#ca6702"], // Teal to Orange
  };
  
  // Get color for dots based on ratio
  const getDotColor = (ratio) => {
    const colors = colorSchemes[colorScheme];
    
    // More granular color steps for better differentiation
    if (ratio < 0.15) {
      return colors[0];
    } else if (ratio < 0.30) {
      return colors[1];
    } else if (ratio < 0.50) {
      return colors[2];
    } else if (ratio < 0.75) {
      return colors[3];
    } else {
      return colors[4];
    }
  };

  // Get color for dots based on category (1-5, with 5 being highest)
  const getDotColorByCategory = (category) => {
    const colors = colorSchemes[colorScheme];
    
    // Map category 1-5 directly to colors array
    // We subtract 1 because categories are 1-5, but array indices are 0-4
    return colors[Math.min(category - 1, colors.length - 1)];
  };

  // NEW FUNCTION: Get color for country based on category (0-5, with 5 being highest)
  const getCountryColorByCategory = (category) => {
    const colors = colorSchemes[colorScheme];
    return colors[Math.min(category, colors.length - 1)];
  };

  // Format expenditure value based on data mode
  const formatExpenditureValue = (value, mode = dataMode) => {
    if (!value) return "No data";
    if (mode === 'gdp') {
      return `${value.toFixed(2)}% of GDP`;
    } else {
      return `$${value.toLocaleString()} million`;
    }
  };

  if (loading) return <div>Loading globe data...</div>;
  if (error) return <div>Error: {error}</div>;

  const yearExpenditures = expenditureData[selectedYear] || {};
  const yearGdpPercentages = gdpData[selectedYear] || {};

  return (
    <div
      className="globe-container"
      style={{ 
        height: "100vh", 
        width: "100vw", 
        position: "fixed",
        top: 0,
        left: 0,
        right: 0,
        bottom: 0,
        backgroundColor: "#000", // Keep black background
        overflow: "hidden", // Prevent scrollbars
        margin: 0,
        padding: 0,
        zIndex: 0 // Ensure the globe container is at the base layer
      }}
    >
      {geoData && (
        <Globe
          ref={globeRef}
          globeImageUrl="//unpkg.com/three-globe/example/img/earth-dark.jpg" // Using dark earth as base
          bumpImageUrl="//unpkg.com/three-globe/example/img/earth-topology.png"
          backgroundImageUrl={null}
          backgroundColor="#000000" // Black background
          lineHoverPrecision={0}
          
          // Custom appearance for countries using orange intensity color
          polygonsData={geoData.features}
          polygonCapColor={feature => {
            if (!feature.properties || !feature.properties.Country) return "#333333";
            const country = feature.properties.Country;
            return countryColors[country] || "#333333";
          }}
          polygonSideColor={() => "#222222"} // Slightly darker sides
          polygonStrokeColor={() => "#444444"} // Light grey borders
          polygonLabel={feature => {
            if (!feature.properties || !feature.properties.Country) return "";
            const country = feature.properties.Country;
            const value = dataMode === 'gdp' ? 
              yearGdpPercentages[country] : 
              yearExpenditures[country];
            
            if (!value) return `<div>${country}: No data</div>`;
            
            return `
              <div style="text-align:center;background:white;color:black;padding:8px;border-radius:4px;box-shadow:0 0 5px rgba(0,0,0,0.3);font-family:Arial,sans-serif;">
                <b>${country}</b><br />
                Year: ${selectedYear}<br />
                ${dataMode === 'gdp' ? '% of GDP' : 'Military Expenditure'}:<br />
                ${formatExpenditureValue(value)}
              </div>
            `;
          }}
          onPolygonClick={handleCountryClick}
          
          // Points for dots visualization (hidden in country-color mode)
          pointsData={visualizationMode === 'dots' ? pointsData : []}
          pointColor={d => d.color}
          pointAltitude={0.01}
          pointRadius={d => d.size}
          pointsMerge={false}
          pointLabel={d => `
            <div style="text-align:center;background:white;color:black;padding:8px;border-radius:4px;box-shadow:0 0 5px rgba(0,0,0,0.3);font-family:Arial,sans-serif;">
              <b>${d.country}</b><br />
              Year: ${selectedYear}<br />
              ${dataMode === 'gdp' ? '% of GDP' : 'Military Expenditure'}:<br />
              ${formatExpenditureValue(d.value)}
            </div>
          `}
          onPointClick={handleCountryClick}
          
          // Rings visualization
          ringsData={visualizationMode === 'rings' ? ringsData : []}
          ringColor={d => d.color}
          ringMaxRadius={d => d.radius * 1.5}
          ringPropagationSpeed={4}
          ringRepeatPeriod={800}
          ringsAltitude={0.01}
          onRingClick={handleCountryClick}
          
          // Pulses visualization
          pulsesData={visualizationMode === 'pulse' ? pulsesData : []}
          pulseAltitude={0.01}
          pulseColor={d => d.color}
          pulseRadial={true}
          pulseAnimDuration={1800}
          pulseRadius={0.7}
          onPulseClick={handleCountryClick}
          
          // Globe appearance
          atmosphereColor="#222222" // Dark atmosphere
          atmosphereAltitude={0.15}
          
          // Labels with dynamic filtering
          labelsData={labelData}
          labelLat={d => d.lat}
          labelLng={d => d.lng}
          labelText={d => d.text}
          labelSize={d => d.size}
          labelDotRadius={0.2} // Smaller dot
          labelColor={d => d.color || '#ffffff'} // Use dynamic color
          labelResolution={2}
          labelAltitude={0.01} // Keep close to surface
          labelIncludeDot={true} // Show the dot with the label
          labelLabel={d => `
            <div style="text-align:center;background:rgba(0,0,0,0.7);color:white;padding:3px 6px;border-radius:3px;font-family:Arial,sans-serif;font-size:10px;">
              ${d.text}
            </div>
          `}

          width={window.innerWidth}
          height={window.innerHeight}
          // Important: Make sure the Globe fills the entire viewport
          rendererConfig={{ 
            antialias: true, 
            alpha: true,
            preserveDrawingBuffer: false,
            precision: 'highp'
          }}

          // Arcs for trade flows - configure for one-time animation without repeating
          arcsData={arcsData}
          arcColor={d => d.color}
          arcDashLength={1}  // Use solid lines instead of dashed
          arcDashGap={0}     // No gap between dashes (solid line)
          arcDashAnimateTime={0} // No animation time (static display)
          arcStroke={d => 1.5 + (d.value / 8000)}  // Thicker lines for better visibility
          arcAltitude={0.35} // Higher arcs for better visibility
          arcCurveResolution={64} // Higher resolution curves
          arcCircularResolution={32} // Higher resolution circles
          arcLabel={d => `
            <div style="text-align:center;background:white;color:black;padding:8px;border-radius:4px;box-shadow:0 0 5px rgba(0,0,0,0.3);font-family:Arial,sans-serif;">
              <b>${d.tradePartner}</b><br />
              ${d.tradeType.charAt(0).toUpperCase() + d.tradeType.slice(1)} value: $${d.tradeValue.toLocaleString()} million
            </div>
          `}
        />
      )}

      {/* Year slider control - updated to dark theme with orange accents */}
      <div
        style={{
          position: "absolute",
          bottom: "20px",
          left: "50%",
          transform: "translateX(-50%)",
          background: "rgba(17, 17, 17, 0.8)",
          padding: "15px 20px",
          borderRadius: "8px",
          boxShadow: "0 0 15px rgba(0, 0, 0, 0.5)",
          border: "1px solid #333333",
          zIndex: 1000,
          width: "80%",
          maxWidth: "500px",
          backdropFilter: "blur(5px)"
        }}
      >
        <div style={{ marginBottom: "8px", textAlign: "center", color: "#ea580c", fontFamily: "Arial, sans-serif", fontWeight: "bold" }}>
          Year: {selectedYear}
        </div>
        <input
          type="range"
          min="1988"
          max="2022"
          value={selectedYear}
          onChange={(e) => {
            const newYear = parseInt(e.target.value);
            setSelectedYear(newYear);
            console.log(`Year changed to ${newYear}`);
          }}
          style={{ 
            width: "100%",
            accentColor: "#ea580c", // Orange accent color
            height: "8px",
            background: "#333333",
            borderRadius: "4px",
            outline: "none",
            opacity: "0.9",
            transition: "opacity 0.2s"
          }}
        />
      </div>

      {/* Legend for country colors */}
      <div
        style={{
          position: "absolute",
          top: "20px",
          left: "20px",
          background: "rgba(17, 17, 17, 0.8)",
          padding: "15px",
          borderRadius: "8px",
          boxShadow: "0 0 15px rgba(0, 0, 0, 0.5)",
          border: "1px solid #333333",
          zIndex: 1000,
          color: "#ffffff",
          fontFamily: "Arial, sans-serif",
          backdropFilter: "blur(5px)",
          display: selectedCountry ? "none" : "block"
        }}
      >
        <h3 style={{ margin: "0 0 15px 0", textAlign: "center", color: "#ea580c" }}>
          Military Expenditure
        </h3>
        <div style={{ display: "flex", flexDirection: "column", gap: "8px" }}>
          {[5, 4, 3, 2, 1, 0].map(category => (
            <div 
              key={`legend-${category}`}
              style={{ 
                display: "flex", 
                alignItems: "center",
                gap: "10px"
              }}
            >
              <div
                style={{
                  width: "20px",
                  height: "20px",
                  backgroundColor: getCountryColorByCategory(category),
                  borderRadius: "3px"
                }}
              ></div>
              <span>
                {category === 5 ? "Top 5%" : 
                 category === 4 ? "90-95 percentile" :
                 category === 3 ? "75-90 percentile" :
                 category === 2 ? "50-75 percentile" :
                 category === 1 ? "25-50 percentile" :
                 "Bottom 25%"}
              </span>
            </div>
          ))}
          <div 
            style={{ 
              display: "flex", 
              alignItems: "center",
              gap: "10px",
              marginTop: "5px"
            }}
          >
            <div
              style={{
                width: "20px",
                height: "20px",
                backgroundColor: "#333333",
                borderRadius: "3px"
              }}
            ></div>
            <span>No data</span>
          </div>
        </div>
      </div>

      {/* Legend for country colors - always visible */}
      <div
        style={{
          position: "absolute",
          bottom: "180px",
          left: "20px",
          background: "rgba(17, 17, 17, 0.8)",
          padding: "15px",
          borderRadius: "8px",
          boxShadow: "0 0 15px rgba(0, 0, 0, 0.5)",
          border: "1px solid #333333",
          zIndex: 1000,
          color: "#ffffff",
          fontFamily: "Arial, sans-serif",
          backdropFilter: "blur(5px)"
        }}
      >
        <h3 style={{ margin: "0 0 15px 0", textAlign: "center", color: "#ea580c" }}>
          Military Expenditure
        </h3>
        <div style={{ display: "flex", flexDirection: "column", gap: "8px" }}>
          {[5, 4, 3, 2, 1, 0].map(category => (
            <div 
              key={`legend-${category}`}
              style={{ 
                display: "flex", 
                alignItems: "center",
                gap: "10px"
              }}
            >
              <div
                style={{
                  width: "20px",
                  height: "20px",
                  backgroundColor: getCountryColorByCategory(category),
                  borderRadius: "3px"
                }}
              ></div>
              <span>
                {category === 5 ? "Top 5%" : 
                 category === 4 ? "90-95 percentile" :
                 category === 3 ? "75-90 percentile" :
                 category === 2 ? "50-75 percentile" :
                 category === 1 ? "25-50 percentile" :
                 "Bottom 25%"}
              </span>
            </div>
          ))}
          <div 
            style={{ 
              display: "flex", 
              alignItems: "center",
              gap: "10px",
              marginTop: "5px"
            }}
          >
            <div
              style={{
                width: "20px",
                height: "20px",
                backgroundColor: "#333333",
                borderRadius: "3px"
              }}
            ></div>
            <span>No data</span>
          </div>
        </div>
      </div>

      {/* Top countries panel - updated to dark theme with orange accents */}
      <div
        style={{
          position: "absolute",
          top: "70px",
          left: "20px",
          background: "rgba(17, 17, 17, 0.8)",
          padding: "15px",
          borderRadius: "8px",
          boxShadow: "0 0 15px rgba(0, 0, 0, 0.5)",
          border: "1px solid #333333",
          zIndex: 1000,
          width: "300px",
          display: selectedCountry ? "none" : "block",
          color: "#ffffff",
          fontFamily: "Arial, sans-serif",
          backdropFilter: "blur(5px)"
        }}
      >
        <h3 style={{ margin: "0 0 15px 0", textAlign: "center", color: "#ea580c" }}>Top Military Spenders</h3>
        <div style={{ maxHeight: "400px", overflowY: "auto" }}>
          {topCountries.map((item, index) => (
            <div 
              key={index}
              style={{ 
                display: "flex", 
                justifyContent: "space-between", 
                marginBottom: "8px",
                padding: "8px 12px",
                borderRadius: "4px",
                backgroundColor: index % 2 === 0 ? "rgba(51, 51, 51, 0.5)" : "rgba(34, 34, 34, 0.5)",
                border: "1px solid #444444"
              }}
            >
              <div style={{ color: "#cccccc" }}>{index + 1}. {item.country}</div>
              <div style={{ fontWeight: "bold", color: "#ea580c" }}>
                {formatExpenditureValue(item.value, 'total')}
              </div>
            </div>
          ))}
        </div>
      </div>

      {/* New Top 5 Trade Relationships Panel */}
      {selectedCountry && topTradeRelationships.length > 0 && (
        <div
          style={{
            position: "absolute",
            top: "70px",
            right: "20px",
            background: "rgba(17, 17, 17, 0.8)",
            padding: "15px",
            borderRadius: "8px",
            boxShadow: "0 0 15px rgba(0, 0, 0, 0.5)",
            border: "1px solid #333333",
            zIndex: 1000,
            width: "300px",
            color: "#ffffff",
            fontFamily: "Arial, sans-serif",
            backdropFilter: "blur(5px)"
          }}
        >
          <h3 style={{ margin: "0 0 15px 0", textAlign: "center", color: "#ea580c" }}>
            Top 5 Trade Relationships
          </h3>
          <div style={{ maxHeight: "400px", overflowY: "auto" }}>
            {topTradeRelationships.map((item, index) => (
              <div 
                key={index}
                style={{ 
                  display: "flex", 
                  flexDirection: "column",
                  marginBottom: "12px",
                  padding: "10px",
                  borderRadius: "4px",
                  backgroundColor: index % 2 === 0 ? "rgba(51, 51, 51, 0.5)" : "rgba(34, 34, 34, 0.5)",
                  border: "1px solid #444444"
                }}
              >
                <div style={{ 
                  display: "flex", 
                  justifyContent: "space-between",
                  marginBottom: "5px",
                  borderBottom: "1px solid #444",
                  paddingBottom: "5px"
                }}>
                  <div style={{ color: "#ffffff", fontWeight: "bold" }}>{index + 1}. {item.country}</div>
                  <div style={{ fontWeight: "bold", color: "#ea580c" }}>
                    ${item.value.toLocaleString()} million
                  </div>
                </div>
                <div style={{ 
                  display: "flex",
                  justifyContent: "space-between",
                  fontSize: "0.9em"
                }}>
                  <div style={{ color: "#cccccc" }}>Type:</div>
                  <div style={{ color: "#ffffff", textTransform: "capitalize" }}>{item.type}</div>
                </div>
              </div>
            ))}
          </div>
        </div>
      )}

      {/* Trade Partners Panel - Shows top 5 arms trade relationships */}
      {selectedCountry && tradePartners.length > 0 && (
        <div
          style={{
            position: "absolute",
            top: "70px",
            right: "20px",
            background: "rgba(17, 17, 17, 0.8)",
            padding: "15px",
            borderRadius: "8px",
            boxShadow: "0 0 15px rgba(0, 0, 0, 0.5)",
            border: "1px solid #333333",
            zIndex: 1000,
            width: "360px",
            color: "#ffffff",
            fontFamily: "Arial, sans-serif",
            backdropFilter: "blur(5px)"
          }}
        >
          <h3 style={{ margin: "0 0 15px 0", textAlign: "center", color: "#ea580c" }}>
            Top 5 Arms Trade Partners
          </h3>
          <div style={{ maxHeight: "400px", overflowY: "auto" }}>
            {tradePartners.map((partner, index) => (
              <div 
                key={index}
                style={{ 
                  display: "flex", 
                  flexDirection: "column",
                  marginBottom: "15px",
                  padding: "12px",
                  borderRadius: "4px",
                  backgroundColor: index % 2 === 0 ? "rgba(51, 51, 51, 0.5)" : "rgba(34, 34, 34, 0.5)",
                  border: "1px solid #444444"
                }}
              >
                <div style={{ 
                  display: "flex", 
                  justifyContent: "space-between",
                  marginBottom: "10px",
                  borderBottom: "1px solid #444",
                  paddingBottom: "8px"
                }}>
                  <div style={{ color: "#ffffff", fontWeight: "bold", fontSize: "1.1em" }}>
                    {index + 1}. {partner.country}
                  </div>
                  <div style={{ fontWeight: "bold", color: "#ea580c" }}>
                    ${partner.total.toLocaleString()} million
                  </div>
                </div>
                <div style={{ 
                  display: "flex",
                  justifyContent: "space-between",
                  marginBottom: "5px",
                  padding: "5px 0"
                }}>
                  <div style={{ color: "#cccccc" }}>Imports from {partner.country}:</div>
                  <div style={{ color: "#ffffff", fontWeight: "bold" }}>
                    ${partner.imports.toLocaleString()} million
                  </div>
                </div>
                <div style={{ 
                  display: "flex",
                  justifyContent: "space-between",
                  padding: "5px 0"
                }}>
                  <div style={{ color: "#cccccc" }}>Exports to {partner.country}:</div>
                  <div style={{ color: "#ffffff", fontWeight: "bold" }}>
                    ${partner.exports.toLocaleString()} million
                  </div>
                </div>
                {/* Visual bar showing the import/export ratio */}
                <div style={{ 
                  display: "flex", 
                  height: "8px", 
                  marginTop: "10px",
                  backgroundColor: "#222", 
                  borderRadius: "4px", 
                  overflow: "hidden" 
                }}>
                  <div 
                    style={{ 
                      width: `${partner.total > 0 ? (partner.imports / partner.total) * 100 : 0}%`,
                      backgroundColor: "#3b82f6", // blue for imports
                      height: "100%" 
                    }} 
                  />
                  <div 
                    style={{ 
                      width: `${partner.total > 0 ? (partner.exports / partner.total) * 100 : 0}%`,
                      backgroundColor: "#ea580c", // orange for exports
                      height: "100%" 
                    }} 
                  />
                </div>
                <div style={{ 
                  display: "flex", 
                  justifyContent: "space-between", 
                  fontSize: "0.8em",
                  marginTop: "3px"
                }}>
                  <span style={{ color: "#3b82f6" }}>Imports</span>
                  <span style={{ color: "#ea580c" }}>Exports</span>
                </div>
              </div>
            ))}
          </div>
        </div>
      )}

      {/* Country history panel - updated to dark theme with orange accents */}
      {selectedCountry && (
        <div
          style={{
            position: "absolute",
            top: "70px",
            left: "20px",
            background: "rgba(17, 17, 17, 0.8)",
            padding: "15px",
            borderRadius: "8px",
            boxShadow: "0 0 15px rgba(0, 0, 0, 0.5)",
            border: "1px solid #333333",
            zIndex: 1000,
            width: "450px",
            maxHeight: "80vh",
            overflow: "auto",
            color: "#ffffff",
            fontFamily: "Arial, sans-serif",
            backdropFilter: "blur(5px)"
          }}
        >
          <div
            style={{
              display: "flex",
              justifyContent: "space-between",
              alignItems: "center",
              marginBottom: "15px",
            }}
          >
            <h3 style={{ margin: 0, color: "#ea580c" }}>{selectedCountry} - Historical Data</h3>
            <button
              onClick={closeHistoryPanel}
              style={{
                background: "rgba(51, 51, 51, 0.5)",
                border: "1px solid #444444",
                color: "#cccccc",
                width: "25px",
                height: "25px",
                borderRadius: "50%",
                display: "flex",
                alignItems: "center",
                justifyContent: "center",
                fontSize: "16px",
                cursor: "pointer",
              }}
            >
              ×
            </button>
          </div>
          
          {/* Show both total and GDP data side by side */}
          <div style={{ display: "flex", flexDirection: "column", gap: "20px" }}>
            <div>
              <h4 style={{ marginTop: 0, color: "#cccccc" }}>
                {dataMode === 'gdp' ? '% of GDP' : 'Total Expenditure'}
              </h4>
              <ChartComponent
                timeSeriesData={countryHistoryData}
                selectedCountry={selectedCountry}
                dataMode={dataMode}
              />
            </div>
            
            <div>
              <button
                onClick={() => window.dispatchEvent(new CustomEvent('setDataMode', { 
                  detail: dataMode === 'gdp' ? 'total' : 'gdp' 
                }))}
                style={{
                  padding: "10px",
                  backgroundColor: "#ea580c",
                  color: "white",
                  border: "none",
                  borderRadius: "4px",
                  cursor: "pointer",
                  width: "100%",
                }}
              >
                Switch to {dataMode === 'gdp' ? 'Total Expenditure' : '% of GDP'} View
              </button>
            </div>
          </div>
        </div>
      )}

      {/* Globe controls - updated to dark theme with orange accents */}
      <div
        style={{
          position: "absolute",
          bottom: "100px",
          right: "20px",
          background: "rgba(17, 17, 17, 0.8)",
          padding: "10px",
          borderRadius: "8px",
          boxShadow: "0 0 15px rgba(0, 0, 0, 0.5)",
          border: "1px solid #333333",
          zIndex: 1000,
          backdropFilter: "blur(5px)"
        }}
      >
        <div style={{ display: "flex" }}>
          <button 
            onClick={() => setAltitude(prev => Math.min(prev + 0.5, 4))}
            style={{
              padding: "5px 15px",
              margin: "0 5px",
              cursor: "pointer",
              backgroundColor: "#333333",
              color: "white",
              border: "1px solid #444444",
              borderRadius: "4px",
            }}
          >
            Zoom Out
          </button>
          <button 
            onClick={() => setAltitude(prev => Math.max(prev - 0.5, 1))}
            style={{
              padding: "5px 15px",
              margin: "0 5px",
              cursor: "pointer",
              backgroundColor: "#333333",
              color: "white",
              border: "1px solid #444444",
              borderRadius: "4px",
            }}
          >
            Zoom In
          </button>
        </div>
      </div>

<<<<<<< HEAD
      {/* Trade view toggle button - only visible when a country is selected */}
      {selectedCountry && (
        <div
          style={{
            position: "absolute",
            bottom: "20px",
            right: "20px",
            background: "rgba(17, 17, 17, 0.85)",
            padding: "10px 15px",
            borderRadius: "8px",
            boxShadow: "0 0 15px rgba(0, 0, 0, 0.5)",
            border: "1px solid #333333",
            zIndex: 1000,
            backdropFilter: "blur(5px)",
            fontFamily: "Arial, sans-serif",
          }}
        >
          <div style={{ marginBottom: "8px", color: "#cccccc", fontSize: "14px", textAlign: "center" }}>
            Trade View
          </div>
          <div style={{ 
            display: "flex", 
            borderRadius: "4px", 
            overflow: "hidden", 
            border: "1px solid #444444" 
          }}>
            <button
              onClick={() => setTradeViewMode('all')}
              style={{
                padding: "6px 12px",
                backgroundColor: tradeViewMode === 'all' ? "#ea580c" : "#333333",
                color: "white",
                border: "none",
                borderRight: "1px solid #444444",
                cursor: "pointer",
                fontSize: "13px",
                flex: 1,
                whiteSpace: "nowrap",
              }}
            >
              All
            </button>
            <button
              onClick={() => setTradeViewMode('import')}
              style={{
                padding: "6px 12px",
                backgroundColor: tradeViewMode === 'import' ? "#3b82f6" : "#333333",
                color: "white",
                border: "none",
                borderRight: "1px solid #444444",
                cursor: "pointer",
                fontSize: "13px",
                flex: 1,
                whiteSpace: "nowrap",
              }}
            >
              Imports
            </button>
            <button
              onClick={() => setTradeViewMode('export')}
              style={{
                padding: "6px 12px",
                backgroundColor: tradeViewMode === 'export' ? "#ea580c" : "#333333",
                color: "white",
                border: "none",
                cursor: "pointer",
                fontSize: "13px",
                flex: 1,
                whiteSpace: "nowrap",
              }}
            >
              Exports
            </button>
          </div>
        </div>
      )}
=======
      {/* Legend for country colors - always visible */}
      <div
        style={{
          position: "absolute",
          bottom: "180px",
          left: "20px",
          background: "rgba(17, 17, 17, 0.8)",
          padding: "15px",
          borderRadius: "8px",
          boxShadow: "0 0 15px rgba(0, 0, 0, 0.5)",
          border: "1px solid #333333",
          zIndex: 1000,
          color: "#ffffff",
          fontFamily: "Arial, sans-serif",
          backdropFilter: "blur(5px)"
        }}
      >
        <h3 style={{ margin: "0 0 15px 0", textAlign: "center", color: "#ea580c" }}>
          Military Expenditure
        </h3>
        <div style={{ display: "flex", flexDirection: "column", gap: "8px" }}>
          {[5, 4, 3, 2, 1, 0].map(category => (
            <div 
              key={`legend-${category}`}
              style={{ 
                display: "flex", 
                alignItems: "center",
                gap: "10px"
              }}
            >
              <div
                style={{
                  width: "20px",
                  height: "20px",
                  backgroundColor: getCountryColorByCategory(category),
                  borderRadius: "3px"
                }}
              ></div>
              <span>
                {category === 5 ? "Top 5%" : 
                 category === 4 ? "90-95 percentile" :
                 category === 3 ? "75-90 percentile" :
                 category === 2 ? "50-75 percentile" :
                 category === 1 ? "25-50 percentile" :
                 "Bottom 25%"}
              </span>
            </div>
          ))}
          <div 
            style={{ 
              display: "flex", 
              alignItems: "center",
              gap: "10px",
              marginTop: "5px"
            }}
          >
            <div
              style={{
                width: "20px",
                height: "20px",
                backgroundColor: "#333333",
                borderRadius: "3px"
              }}
            ></div>
            <span>No data</span>
          </div>
        </div>
      </div>
>>>>>>> 8a42b977
    </div>
  );
};

export default GlobeComponent;<|MERGE_RESOLUTION|>--- conflicted
+++ resolved
@@ -32,13 +32,10 @@
   const [topTradeRelationships, setTopTradeRelationships] = useState([]);
   // State for trade relationships
   const [tradePartners, setTradePartners] = useState([]);
-<<<<<<< HEAD
   // New state for trade view mode: 'all', 'import', 'export'
   const [tradeViewMode, setTradeViewMode] = useState('all');
-=======
   // New state for country color data
   const [countryColors, setCountryColors] = useState({});
->>>>>>> 8a42b977
   
   // All refs after state hooks
   const globeRef = useRef();
@@ -1875,7 +1872,6 @@
         </div>
       </div>
 
-<<<<<<< HEAD
       {/* Trade view toggle button - only visible when a country is selected */}
       {selectedCountry && (
         <div
@@ -1952,7 +1948,6 @@
           </div>
         </div>
       )}
-=======
       {/* Legend for country colors - always visible */}
       <div
         style={{
@@ -2021,7 +2016,6 @@
           </div>
         </div>
       </div>
->>>>>>> 8a42b977
     </div>
   );
 };
